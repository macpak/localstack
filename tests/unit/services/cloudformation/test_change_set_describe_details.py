import json
from typing import Optional

import pytest

from localstack.aws.api.cloudformation import ResourceChange
from localstack.services.cloudformation.engine.v2.change_set_model import (
    ChangeSetModel,
    NodeTemplate,
)
from localstack.services.cloudformation.engine.v2.change_set_model_describer import (
    ChangeSetModelDescriber,
    DescribeUnit,
)


# TODO: this is a temporary test suite for the v2 CFN update engine change set description logic.
#  should be replaced in favour of v2 integration tests.
class TestChangeSetDescribeDetails:
    @staticmethod
    def eval_change_set(
        before_template: dict,
        after_template: dict,
        before_parameters: Optional[dict] = None,
        after_parameters: Optional[dict] = None,
    ) -> list[ResourceChange]:
        change_set_model = ChangeSetModel(
            before_template=before_template,
            after_template=after_template,
            before_parameters=before_parameters,
            after_parameters=after_parameters,
        )
        update_model: NodeTemplate = change_set_model.get_update_model()
        change_set_describer = ChangeSetModelDescriber(node_template=update_model)
        changes = change_set_describer.get_changes()
        # TODO
        json_str = json.dumps(changes)
        return json.loads(json_str)

    @staticmethod
    def debug_outputs(
        before_template: Optional[dict],
        after_template: Optional[dict],
        before_parameters: Optional[dict] = None,
        after_parameters: Optional[dict] = None,
    ) -> DescribeUnit:
        change_set_model = ChangeSetModel(
            before_template=before_template,
            after_template=after_template,
            before_parameters=before_parameters,
            after_parameters=after_parameters,
        )
        update_model: NodeTemplate = change_set_model.get_update_model()
        outputs_unit = ChangeSetModelDescriber(update_model).visit(update_model.outputs)
        return outputs_unit

    @staticmethod
    def compare_changes(computed: list, target: list) -> None:
        def sort_criteria(resource_change):
            return resource_change["ResourceChange"]["LogicalResourceId"]

        assert sorted(computed, key=sort_criteria) == sorted(target, key=sort_criteria)

    def test_direct_update(self):
        t1 = {
            "Resources": {
                "Foo": {
                    "Type": "AWS::SNS::Topic",
                    "Properties": {
                        "TopicName": "topic-1",
                    },
                },
            },
        }
        t2 = {
            "Resources": {
                "Foo": {
                    "Type": "AWS::SNS::Topic",
                    "Properties": {
                        "TopicName": "topic-2",
                    },
                },
            },
        }
        changes = self.eval_change_set(t1, t2)
        target = [
            {
                "ResourceChange": {
                    "Action": "Modify",
                    "AfterContext": {"Properties": {"TopicName": "topic-2"}},
                    "BeforeContext": {"Properties": {"TopicName": "topic-1"}},
                    # "Details": [
                    #     {
                    #         "ChangeSource": "DirectModification",
                    #         "Evaluation": "Static",
                    #         "Target": {
                    #             "AfterValue": "topic-2-fdd551f7",
                    #             "Attribute": "Properties",
                    #             "AttributeChangeType": "Modify",
                    #             "BeforeValue": "topic-1-eaed84b9",
                    #             "Name": "TopicName",
                    #             "Path": "/Properties/TopicName",
                    #             "RequiresRecreation": "Always"
                    #         }
                    #     }
                    # ],
                    "LogicalResourceId": "Foo",
                    # "PhysicalResourceId": "arn:<partition>:sns:<region>:111111111111:topic-1",
                    # "PolicyAction": "ReplaceAndDelete",
                    # "Replacement": "True",
                    "ResourceType": "AWS::SNS::Topic",
                    # "Scope": [
                    #     "Properties"
                    # ]
                },
                "Type": "Resource",
            }
        ]
        self.compare_changes(changes, target)

    def test_dynamic_update(self):
        t1 = {
            "Resources": {
                "Foo": {
                    "Type": "AWS::SNS::Topic",
                    "Properties": {
                        "TopicName": "topic-1",
                    },
                },
                "Parameter": {
                    "Type": "AWS::SSM::Parameter",
                    "Properties": {
                        "Type": "String",
                        "Value": {
                            "Fn::GetAtt": ["Foo", "TopicName"],
                        },
                    },
                },
            },
        }
        t2 = {
            "Resources": {
                "Foo": {
                    "Type": "AWS::SNS::Topic",
                    "Properties": {
                        "TopicName": "topic-2",
                    },
                },
                "Parameter": {
                    "Type": "AWS::SSM::Parameter",
                    "Properties": {
                        "Type": "String",
                        "Value": {
                            "Fn::GetAtt": ["Foo", "TopicName"],
                        },
                    },
                },
            },
        }
        changes = self.eval_change_set(t1, t2)
        target = [
            {
                "ResourceChange": {
                    "Action": "Modify",
                    "AfterContext": {"Properties": {"TopicName": "topic-2"}},
                    "BeforeContext": {"Properties": {"TopicName": "topic-1"}},
                    # "Details": [
                    #     {
                    #         "ChangeSource": "DirectModification",
                    #         "Evaluation": "Static",
                    #         "Target": {
                    #             "AfterValue": "topic-2-6da2c5b0",
                    #             "Attribute": "Properties",
                    #             "AttributeChangeType": "Modify",
                    #             "BeforeValue": "topic-1-1601f61d",
                    #             "Name": "TopicName",
                    #             "Path": "/Properties/TopicName",
                    #             "RequiresRecreation": "Always"
                    #         }
                    #     }
                    # ],
                    "LogicalResourceId": "Foo",
                    # "PhysicalResourceId": "arn:<partition>:sns:<region>:111111111111:topic-1",
                    # "PolicyAction": "ReplaceAndDelete",
                    # "Replacement": "True",
                    "ResourceType": "AWS::SNS::Topic",
                    # "Scope": [
                    #     "Properties"
                    # ]
                },
                "Type": "Resource",
            },
            {
                "ResourceChange": {
                    "Action": "Modify",
                    "AfterContext": {
                        "Properties": {"Value": "{{changeSet:KNOWN_AFTER_APPLY}}", "Type": "String"}
                    },
                    "BeforeContext": {"Properties": {"Value": "topic-1", "Type": "String"}},
                    # "Details": [
                    #     {
                    #         "ChangeSource": "DirectModification",
                    #         "Evaluation": "Dynamic",
                    #         "Target": {
                    #             "AfterValue": "{{changeSet:KNOWN_AFTER_APPLY}}",
                    #             "Attribute": "Properties",
                    #             "AttributeChangeType": "Modify",
                    #             "BeforeValue": "topic-1-1601f61d",
                    #             "Name": "Value",
                    #             "Path": "/Properties/Value",
                    #             "RequiresRecreation": "Never"
                    #         }
                    #     },
                    #     {
                    #         "CausingEntity": "Foo.TopicName",
                    #         "ChangeSource": "ResourceAttribute",
                    #         "Evaluation": "Static",
                    #         "Target": {
                    #             "AfterValue": "{{changeSet:KNOWN_AFTER_APPLY}}",
                    #             "Attribute": "Properties",
                    #             "AttributeChangeType": "Modify",
                    #             "BeforeValue": "topic-1-1601f61d",
                    #             "Name": "Value",
                    #             "Path": "/Properties/Value",
                    #             "RequiresRecreation": "Never"
                    #         }
                    #     }
                    # ],
                    "LogicalResourceId": "Parameter",
                    # "PhysicalResourceId": "CFN-Parameter",
                    # "Replacement": "False",
                    "ResourceType": "AWS::SSM::Parameter",
                    # "Scope": [
                    #     "Properties"
                    # ]
                },
                "Type": "Resource",
            },
        ]
        self.compare_changes(changes, target)

    def test_unrelated_changes_update_propagation(self):
        t1 = {
            "Resources": {
                "Parameter1": {
                    "Type": "AWS::SSM::Parameter",
                    "Properties": {
                        "Type": "String",
                        "Value": "topic_name",
                        "Description": "original",
                    },
                },
                "Parameter2": {
                    "Type": "AWS::SSM::Parameter",
                    "Properties": {
                        "Type": "String",
                        "Value": {"Fn::GetAtt": ["Parameter1", "Value"]},
                    },
                },
            },
        }
        t2 = {
            "Resources": {
                "Parameter1": {
                    "Type": "AWS::SSM::Parameter",
                    "Properties": {
                        "Type": "String",
                        "Value": "topic_name",
                        "Description": "changed",
                    },
                },
                "Parameter2": {
                    "Type": "AWS::SSM::Parameter",
                    "Properties": {
                        "Type": "String",
                        "Value": {"Fn::GetAtt": ["Parameter1", "Value"]},
                    },
                },
            },
        }
        changes = self.eval_change_set(t1, t2)
        target = [
            {
                "ResourceChange": {
                    "Action": "Modify",
                    "AfterContext": {
                        "Properties": {
                            "Value": "topic_name",
                            "Type": "String",
                            "Description": "changed",
                        }
                    },
                    "BeforeContext": {
                        "Properties": {
                            "Value": "topic_name",
                            "Type": "String",
                            "Description": "original",
                        }
                    },
                    # "Details": [
                    #     {
                    #         "ChangeSource": "DirectModification",
                    #         "Evaluation": "Static",
                    #         "Target": {
                    #             "AfterValue": "changed",
                    #             "Attribute": "Properties",
                    #             "AttributeChangeType": "Modify",
                    #             "BeforeValue": "original",
                    #             "Name": "Description",
                    #             "Path": "/Properties/Description",
                    #             "RequiresRecreation": "Never"
                    #         }
                    #     }
                    # ],
                    "LogicalResourceId": "Parameter1",
                    # "PhysicalResourceId": "CFN-Parameter1",
                    # "Replacement": "False",
                    "ResourceType": "AWS::SSM::Parameter",
                    # "Scope": [
                    #     "Properties"
                    # ]
                },
                "Type": "Resource",
            }
        ]
        self.compare_changes(changes, target)

    @pytest.mark.skip(
        reason=(
            "Updating an SSN name seems to require replacement of the resource which "
            "means the other resource using Fn::GetAtt is known after apply."
        )
    )
    def test_unrelated_changes_requires_replacement(self):
        t1 = {
            "Resources": {
                "Parameter1": {
                    "Type": "AWS::SSM::Parameter",
                    "Properties": {
                        "Name": "MyParameter-1",
                        "Type": "String",
                        "Value": "value",
                    },
                },
                "Parameter2": {
                    "Type": "AWS::SSM::Parameter",
                    "Properties": {
                        "Type": "String",
                        "Value": {"Fn::GetAtt": ["Parameter1", "Value"]},
                    },
                },
            },
        }
        t2 = {
            "Resources": {
                "Parameter1": {
                    "Type": "AWS::SSM::Parameter",
                    "Properties": {
                        "Name": "MyParameter-2",
                        "Type": "String",
                        "Value": "value",
                    },
                },
                "Parameter2": {
                    "Type": "AWS::SSM::Parameter",
                    "Properties": {
                        "Type": "String",
                        "Value": {"Fn::GetAtt": ["Parameter1", "Value"]},
                    },
                },
            },
        }
        changes = self.eval_change_set(t1, t2)
        target = [
            {
                "ResourceChange": {
                    "Action": "Modify",
                    "AfterContext": {
                        "Properties": {"Value": "value", "Type": "String", "Name": "MyParameter-2"}
                    },
                    "BeforeContext": {
                        "Properties": {"Value": "value", "Type": "String", "Name": "MyParameter-1"}
                    },
                    # "Details": [
                    #     {
                    #         "ChangeSource": "DirectModification",
                    #         "Evaluation": "Static",
                    #         "Target": {
                    #             "AfterValue": "MyParameter846966c8",
                    #             "Attribute": "Properties",
                    #             "AttributeChangeType": "Modify",
                    #             "BeforeValue": "MyParameter676af33a",
                    #             "Name": "Name",
                    #             "Path": "/Properties/Name",
                    #             "RequiresRecreation": "Always"
                    #         }
                    #     }
                    # ],
                    "LogicalResourceId": "Parameter1",
                    # "PhysicalResourceId": "MyParameter676af33a",
                    # "PolicyAction": "ReplaceAndDelete",
                    # "Replacement": "True",
                    "ResourceType": "AWS::SSM::Parameter",
                    # "Scope": [
                    #     "Properties"
                    # ]
                },
                "Type": "Resource",
            },
            {
                "ResourceChange": {
                    "Action": "Modify",
                    "AfterContext": {
                        "Properties": {"Value": "{{changeSet:KNOWN_AFTER_APPLY}}", "Type": "String"}
                    },
                    "BeforeContext": {"Properties": {"Value": "value", "Type": "String"}},
                    # "Details": [
                    #     {
                    #         "ChangeSource": "DirectModification",
                    #         "Evaluation": "Dynamic",
                    #         "Target": {
                    #             "AfterValue": "{{changeSet:KNOWN_AFTER_APPLY}}",
                    #             "Attribute": "Properties",
                    #             "AttributeChangeType": "Modify",
                    #             "BeforeValue": "value",
                    #             "Name": "Value",
                    #             "Path": "/Properties/Value",
                    #             "RequiresRecreation": "Never"
                    #         }
                    #     },
                    #     {
                    #         "CausingEntity": "Parameter1.Value",
                    #         "ChangeSource": "ResourceAttribute",
                    #         "Evaluation": "Static",
                    #         "Target": {
                    #             "AfterValue": "{{changeSet:KNOWN_AFTER_APPLY}}",
                    #             "Attribute": "Properties",
                    #             "AttributeChangeType": "Modify",
                    #             "BeforeValue": "value",
                    #             "Name": "Value",
                    #             "Path": "/Properties/Value",
                    #             "RequiresRecreation": "Never"
                    #         }
                    #     }
                    # ],
                    "LogicalResourceId": "Parameter2",
                    # "PhysicalResourceId": "CFN-Parameter2",
                    # "Replacement": "False",
                    "ResourceType": "AWS::SSM::Parameter",
                    # "Scope": [
                    #     "Properties"
                    # ]
                },
                "Type": "Resource",
            },
        ]
        self.compare_changes(changes, target)

    def test_parameters_dynamic_change(self):
        t1 = {
            "Parameters": {
                "ParameterValue": {
                    "Type": "String",
                },
            },
            "Resources": {
                "Parameter": {
                    "Type": "AWS::SSM::Parameter",
                    "Properties": {
                        "Type": "String",
                        "Value": {"Ref": "ParameterValue"},
                    },
                }
            },
        }
        changes = self.eval_change_set(
            t1, t1, {"ParameterValue": "value-1"}, {"ParameterValue": "value-2"}
        )
        target = [
            {
                "Type": "Resource",
                "ResourceChange": {
                    "Action": "Modify",
                    "LogicalResourceId": "Parameter",
                    # "PhysicalResourceId": "<physical-resource-id:1>",
                    "ResourceType": "AWS::SSM::Parameter",
                    # "Replacement": "False",
                    # "Scope": [
                    #     "Properties"
                    # ],
                    # "Details": [
                    #     {
                    #         "Target": {
                    #             "Attribute": "Properties",
                    #             "Name": "Value",
                    #             "RequiresRecreation": "Never",
                    #             "Path": "/Properties/Value",
                    #             "BeforeValue": "55252c2c",
                    #             "AfterValue": "f8679c0b",
                    #             "AttributeChangeType": "Modify"
                    #         },
                    #         "Evaluation": "Dynamic",
                    #         "ChangeSource": "DirectModification"
                    #     },
                    #     {
                    #         "Target": {
                    #             "Attribute": "Properties",
                    #             "Name": "Value",
                    #             "RequiresRecreation": "Never",
                    #             "Path": "/Properties/Value",
                    #             "BeforeValue": "55252c2c",
                    #             "AfterValue": "f8679c0b",
                    #             "AttributeChangeType": "Modify"
                    #         },
                    #         "Evaluation": "Static",
                    #         "ChangeSource": "ParameterReference",
                    #         "CausingEntity": "ParameterValue"
                    #     }
                    # ],
                    "BeforeContext": {"Properties": {"Value": "value-1", "Type": "String"}},
                    "AfterContext": {"Properties": {"Value": "value-2", "Type": "String"}},
                },
            }
        ]
        self.compare_changes(changes, target)

    def test_parameter_dynamic_change_unrelated_property(self):
        t1 = {
            "Parameters": {
                "ParameterValue": {
                    "Type": "String",
                },
            },
            "Resources": {
                "Parameter1": {
                    "Type": "AWS::SSM::Parameter",
                    "Properties": {
                        "Name": "param-name",
                        "Type": "String",
                        "Value": {"Ref": "ParameterValue"},
                    },
                },
                "Parameter2": {
                    "Type": "AWS::SSM::Parameter",
                    "Properties": {
                        "Type": "String",
                        "Value": {"Fn::GetAtt": ["Parameter1", "Name"]},
                    },
                },
            },
        }
        changes = self.eval_change_set(
            t1, t1, {"ParameterValue": "value-1"}, {"ParameterValue": "value-2"}
        )
        target = [
            {
                "Type": "Resource",
                "ResourceChange": {
                    "Action": "Modify",
                    "LogicalResourceId": "Parameter1",
                    # "PhysicalResourceId": "<physical-resource-id:1>",
                    "ResourceType": "AWS::SSM::Parameter",
                    # "Replacement": "False",
                    # "Scope": [
                    #     "Properties"
                    # ],
                    # "Details": [
                    #     {
                    #         "Target": {
                    #             "Attribute": "Properties",
                    #             "Name": "Value",
                    #             "RequiresRecreation": "Never",
                    #             "Path": "/Properties/Value",
                    #             "BeforeValue": "49f3de25",
                    #             "AfterValue": "0e788b5d",
                    #             "AttributeChangeType": "Modify"
                    #         },
                    #         "Evaluation": "Static",
                    #         "ChangeSource": "ParameterReference",
                    #         "CausingEntity": "ParameterValue"
                    #     },
                    #     {
                    #         "Target": {
                    #             "Attribute": "Properties",
                    #             "Name": "Value",
                    #             "RequiresRecreation": "Never",
                    #             "Path": "/Properties/Value",
                    #             "BeforeValue": "49f3de25",
                    #             "AfterValue": "0e788b5d",
                    #             "AttributeChangeType": "Modify"
                    #         },
                    #         "Evaluation": "Dynamic",
                    #         "ChangeSource": "DirectModification"
                    #     }
                    # ],
                    "BeforeContext": {
                        "Properties": {"Name": "param-name", "Value": "value-1", "Type": "String"}
                    },
                    "AfterContext": {
                        "Properties": {"Name": "param-name", "Value": "value-2", "Type": "String"}
                    },
                },
            }
        ]
        self.compare_changes(changes, target)

    def test_parameter_dynamic_change_unrelated_property_not_create_only(self):
        t1 = {
            "Parameters": {
                "ParameterValue": {
                    "Type": "String",
                },
            },
            "Resources": {
                "Parameter1": {
                    "Type": "AWS::SSM::Parameter",
                    "Properties": {
                        "Type": "String",
                        "Value": {"Ref": "ParameterValue"},
                    },
                },
                "Parameter2": {
                    "Type": "AWS::SSM::Parameter",
                    "Properties": {
                        "Type": "String",
                        "Value": {"Fn::GetAtt": ["Parameter1", "Type"]},
                    },
                },
            },
        }
        changes = self.eval_change_set(
            t1, t1, {"ParameterValue": "value-1"}, {"ParameterValue": "value-2"}
        )
        target = [
            {
                "Type": "Resource",
                "ResourceChange": {
                    "Action": "Modify",
                    "LogicalResourceId": "Parameter1",
                    # "PhysicalResourceId": "<physical-resource-id:1>",
                    "ResourceType": "AWS::SSM::Parameter",
                    # "Replacement": "False",
                    # "Scope": [
                    #     "Properties"
                    # ],
                    # "Details": [
                    #     {
                    #         "Target": {
                    #             "Attribute": "Properties",
                    #             "Name": "Value",
                    #             "RequiresRecreation": "Never",
                    #             "Path": "/Properties/Value",
                    #             "BeforeValue": "d45ab5ec",
                    #             "AfterValue": "c77f207c",
                    #             "AttributeChangeType": "Modify"
                    #         },
                    #         "Evaluation": "Dynamic",
                    #         "ChangeSource": "DirectModification"
                    #     },
                    #     {
                    #         "Target": {
                    #             "Attribute": "Properties",
                    #             "Name": "Value",
                    #             "RequiresRecreation": "Never",
                    #             "Path": "/Properties/Value",
                    #             "BeforeValue": "d45ab5ec",
                    #             "AfterValue": "c77f207c",
                    #             "AttributeChangeType": "Modify"
                    #         },
                    #         "Evaluation": "Static",
                    #         "ChangeSource": "ParameterReference",
                    #         "CausingEntity": "ParameterValue"
                    #     }
                    # ],
                    "BeforeContext": {"Properties": {"Value": "value-1", "Type": "String"}},
                    "AfterContext": {"Properties": {"Value": "value-2", "Type": "String"}},
                },
            }
        ]
        self.compare_changes(changes, target)

    def test_parameter_root_change(self):
        t1 = {
            "Parameters": {
                "ParameterValue": {
                    "Type": "String",
                },
            },
            "Resources": {
                "Parameter1": {
                    "Type": "AWS::SSM::Parameter",
                    "Properties": {
                        "Type": "String",
                        "Value": {"Ref": "ParameterValue"},
                    },
                },
                "Parameter2": {
                    "Type": "AWS::SSM::Parameter",
                    "Properties": {
                        "Type": "String",
                        "Value": {"Fn::GetAtt": ["Parameter1", "Type"]},
                    },
                },
            },
        }
        changes = self.eval_change_set(
            t1, t1, {"ParameterValue": "value-1"}, {"ParameterValue": "value-2"}
        )
        target = [
            {
                "Type": "Resource",
                "ResourceChange": {
                    "Action": "Modify",
                    "LogicalResourceId": "Parameter1",
                    # "PhysicalResourceId": "<physical-resource-id:1>",
                    "ResourceType": "AWS::SSM::Parameter",
                    # "Replacement": "False",
                    # "Scope": [
                    #     "Properties"
                    # ],
                    # "Details": [
                    #     {
                    #         "Target": {
                    #             "Attribute": "Properties",
                    #             "Name": "Value",
                    #             "RequiresRecreation": "Never",
                    #             "Path": "/Properties/Value",
                    #             "BeforeValue": "d45ab5ec",
                    #             "AfterValue": "c77f207c",
                    #             "AttributeChangeType": "Modify"
                    #         },
                    #         "Evaluation": "Dynamic",
                    #         "ChangeSource": "DirectModification"
                    #     },
                    #     {
                    #         "Target": {
                    #             "Attribute": "Properties",
                    #             "Name": "Value",
                    #             "RequiresRecreation": "Never",
                    #             "Path": "/Properties/Value",
                    #             "BeforeValue": "d45ab5ec",
                    #             "AfterValue": "c77f207c",
                    #             "AttributeChangeType": "Modify"
                    #         },
                    #         "Evaluation": "Static",
                    #         "ChangeSource": "ParameterReference",
                    #         "CausingEntity": "ParameterValue"
                    #     }
                    # ],
                    "BeforeContext": {"Properties": {"Value": "value-1", "Type": "String"}},
                    "AfterContext": {"Properties": {"Value": "value-2", "Type": "String"}},
                },
            }
        ]
        self.compare_changes(changes, target)

    def test_condition_parameter_delete_resource(self):
        t1 = {
            "Parameters": {
                "CreateParameter": {
                    "Type": "String",
                    "Default": "value-1",
                    "AllowedValues": ["value-1", "value-2"],
                }
            },
            "Conditions": {
                "ShouldCreateParameter": {"Fn::Equals": [{"Ref": "CreateParameter"}, "value-1"]}
            },
            "Resources": {
                "SSMParameter1": {
                    "Type": "AWS::SSM::Parameter",
                    "Properties": {
                        "Type": "String",
                        "Value": "first",
                    },
                },
                "SSMParameter2": {
                    "Type": "AWS::SSM::Parameter",
                    "Condition": "ShouldCreateParameter",
                    "Properties": {
                        "Type": "String",
                        "Value": "first",
                    },
                },
            },
        }
        changes = self.eval_change_set(
            t1, t1, {"CreateParameter": "value-1"}, {"CreateParameter": "value-2"}
        )
        target = [
            {
                "Type": "Resource",
                "ResourceChange": {
                    # "PolicyAction": "Delete",
                    "Action": "Remove",
                    "LogicalResourceId": "SSMParameter2",
                    # "PhysicalResourceId": "<physical-resource-id:1>",
                    "ResourceType": "AWS::SSM::Parameter",
                    # "Scope": [],
                    # "Details": [],
                    "BeforeContext": {"Properties": {"Value": "first", "Type": "String"}},
                },
            }
        ]
        self.compare_changes(changes, target)

    def test_condition_parameter_create_resource(self):
        t1 = {
            "Parameters": {
                "CreateParameter": {
                    "Type": "String",
                    "Default": "value-1",
                    "AllowedValues": ["value-1", "value-2"],
                }
            },
            "Conditions": {
                "ShouldCreateParameter": {"Fn::Equals": [{"Ref": "CreateParameter"}, "value-2"]}
            },
            "Resources": {
                "SSMParameter1": {
                    "Type": "AWS::SSM::Parameter",
                    "Properties": {
                        "Type": "String",
                        "Value": "first",
                    },
                },
                "SSMParameter2": {
                    "Type": "AWS::SSM::Parameter",
                    "Condition": "ShouldCreateParameter",
                    "Properties": {
                        "Type": "String",
                        "Value": "first",
                    },
                },
            },
        }
        changes = self.eval_change_set(
            t1, t1, {"CreateParameter": "value-1"}, {"CreateParameter": "value-2"}
        )
        target = [
            {
                "Type": "Resource",
                "ResourceChange": {
                    "Action": "Add",
                    "LogicalResourceId": "SSMParameter2",
                    "ResourceType": "AWS::SSM::Parameter",
                    # "Replacement": "True",
                    # "Scope": [],
                    # "Details": [],
                    "AfterContext": {"Properties": {"Value": "first", "Type": "String"}},
                },
            }
        ]
        self.compare_changes(changes, target)

    def test_condition_update_create_resource(self):
        t1 = {
            "Parameters": {
                "CreateParameter": {
                    "Type": "String",
                    "AllowedValues": ["value-1", "value-2"],
                }
            },
            "Conditions": {
                "ShouldCreateParameter": {"Fn::Equals": [{"Ref": "CreateParameter"}, "value-2"]}
            },
            "Resources": {
                "SSMParameter1": {
                    "Type": "AWS::SSM::Parameter",
                    "Properties": {
                        "Type": "String",
                        "Value": "first",
                    },
                },
                "SSMParameter2": {
                    "Type": "AWS::SSM::Parameter",
                    "Condition": "ShouldCreateParameter",
                    "Properties": {
                        "Type": "String",
                        "Value": "first",
                    },
                },
            },
        }
        t2 = {
            "Parameters": {
                "CreateParameter": {
                    "Type": "String",
                    "AllowedValues": ["value-1", "value-2"],
                }
            },
            "Conditions": {
                "ShouldCreateParameter": {"Fn::Equals": [{"Ref": "CreateParameter"}, "value-1"]}
            },
            "Resources": {
                "SSMParameter1": {
                    "Type": "AWS::SSM::Parameter",
                    "Properties": {
                        "Type": "String",
                        "Value": "first",
                    },
                },
                "SSMParameter2": {
                    "Type": "AWS::SSM::Parameter",
                    "Condition": "ShouldCreateParameter",
                    "Properties": {
                        "Type": "String",
                        "Value": "first",
                    },
                },
            },
        }
        changes = self.eval_change_set(
            t1, t2, {"CreateParameter": "value-1"}, {"CreateParameter": "value-1"}
        )
        target = [
            {
                "Type": "Resource",
                "ResourceChange": {
                    "Action": "Add",
                    "LogicalResourceId": "SSMParameter2",
                    "ResourceType": "AWS::SSM::Parameter",
                    # "Replacement": "True",
                    # "Scope": [],
                    # "Details": [],
                    "AfterContext": {"Properties": {"Value": "first", "Type": "String"}},
                },
            }
        ]
        self.compare_changes(changes, target)

    def test_condition_update_delete_resource(self):
        t1 = {
            "Parameters": {
                "CreateParameter": {
                    "Type": "String",
                    "AllowedValues": ["value-1", "value-2"],
                }
            },
            "Conditions": {
                "ShouldCreateParameter": {"Fn::Equals": [{"Ref": "CreateParameter"}, "value-1"]}
            },
            "Resources": {
                "SSMParameter1": {
                    "Type": "AWS::SSM::Parameter",
                    "Properties": {
                        "Type": "String",
                        "Value": "first",
                    },
                },
                "SSMParameter2": {
                    "Type": "AWS::SSM::Parameter",
                    "Condition": "ShouldCreateParameter",
                    "Properties": {
                        "Type": "String",
                        "Value": "first",
                    },
                },
            },
        }
        t2 = {
            "Parameters": {
                "CreateParameter": {
                    "Type": "String",
                    "AllowedValues": ["value-1", "value-2"],
                }
            },
            "Conditions": {
                "ShouldCreateParameter": {"Fn::Equals": [{"Ref": "CreateParameter"}, "value-2"]}
            },
            "Resources": {
                "SSMParameter1": {
                    "Type": "AWS::SSM::Parameter",
                    "Properties": {
                        "Type": "String",
                        "Value": "first",
                    },
                },
                "SSMParameter2": {
                    "Type": "AWS::SSM::Parameter",
                    "Condition": "ShouldCreateParameter",
                    "Properties": {
                        "Type": "String",
                        "Value": "first",
                    },
                },
            },
        }
        changes = self.eval_change_set(
            t1, t2, {"CreateParameter": "value-1"}, {"CreateParameter": "value-1"}
        )
        target = [
            {
                "Type": "Resource",
                "ResourceChange": {
                    # "PolicyAction": "Delete",
                    "Action": "Remove",
                    "LogicalResourceId": "SSMParameter2",
                    # "PhysicalResourceId": "<physical-resource-id:1>",
                    "ResourceType": "AWS::SSM::Parameter",
                    # "Scope": [],
                    # "Details": [],
                    "BeforeContext": {"Properties": {"Value": "first", "Type": "String"}},
                },
            }
        ]
        self.compare_changes(changes, target)

    def test_condition_bound_property_assignment_parameter_modified(self):
        t1 = {
            "Parameters": {
                "UseProductionValue": {
                    "Type": "String",
                    "AllowedValues": ["true", "false"],
                    "Default": "false",
                }
            },
            "Conditions": {"IsProduction": {"Fn::Equals": [{"Ref": "UseProductionValue"}, "true"]}},
            "Resources": {
                "MySSMParameter": {
                    "Type": "AWS::SSM::Parameter",
                    "Properties": {
                        "Type": "String",
                        "Value": {
                            "Fn::If": [
                                "IsProduction",
                                "ProductionParameterValue",
                                "StagingParameterValue",
                            ]
                        },
                    },
                }
            },
        }
        changes = self.eval_change_set(
            t1, t1, {"UseProductionValue": "false"}, {"UseProductionValue": "true"}
        )
        target = [
            {
                "Type": "Resource",
                "ResourceChange": {
                    "Action": "Modify",
                    "LogicalResourceId": "MySSMParameter",
                    # "PhysicalResourceId": "<physical-resource-id:1>",
                    "ResourceType": "AWS::SSM::Parameter",
                    # "Replacement": "False",
                    # "Scope": [
                    #     "Properties"
                    # ],
                    # "Details": [
                    #     {
                    #         "Target": {
                    #             "Attribute": "Properties",
                    #             "Name": "Value",
                    #             "RequiresRecreation": "Never",
                    #             "Path": "/Properties/Value",
                    #             "BeforeValue": "StagingParameterValue",
                    #             "AfterValue": "ProductionParameterValue",
                    #             "AttributeChangeType": "Modify"
                    #         },
                    #         "Evaluation": "Static",
                    #         "ChangeSource": "DirectModification"
                    #     }
                    # ],
                    "BeforeContext": {
                        "Properties": {"Value": "StagingParameterValue", "Type": "String"}
                    },
                    "AfterContext": {
                        "Properties": {"Value": "ProductionParameterValue", "Type": "String"}
                    },
                },
            }
        ]
        self.compare_changes(changes, target)

    def test_condition_bound_property_assignment_modified(self):
        t1 = {
            "Parameters": {
                "UseProductionValue": {
                    "Type": "String",
                    "AllowedValues": ["true", "false"],
                    "Default": "false",
                }
            },
            "Conditions": {"IsProduction": {"Fn::Equals": [{"Ref": "UseProductionValue"}, "true"]}},
            "Resources": {
                "MySSMParameter": {
                    "Type": "AWS::SSM::Parameter",
                    "Properties": {
                        "Type": "String",
                        "Value": {
                            "Fn::If": [
                                "IsProduction",
                                "ProductionParameterValue",
                                "StagingParameterValue",
                            ]
                        },
                    },
                }
            },
        }
        t2 = {
            "Parameters": {
                "UseProductionValue": {
                    "Type": "String",
                    "AllowedValues": ["true", "false"],
                    "Default": "false",
                }
            },
            "Conditions": {
                "IsProduction": {"Fn::Equals": [{"Ref": "UseProductionValue"}, "false"]}
            },
            "Resources": {
                "MySSMParameter": {
                    "Type": "AWS::SSM::Parameter",
                    "Properties": {
                        "Type": "String",
                        "Value": {
                            "Fn::If": [
                                "IsProduction",
                                "ProductionParameterValue",
                                "StagingParameterValue",
                            ]
                        },
                    },
                }
            },
        }
        changes = self.eval_change_set(
            t1, t2, {"UseProductionValue": "false"}, {"UseProductionValue": "false"}
        )
        target = [
            {
                "Type": "Resource",
                "ResourceChange": {
                    "Action": "Modify",
                    "LogicalResourceId": "MySSMParameter",
                    # "PhysicalResourceId": "<physical-resource-id:1>",
                    "ResourceType": "AWS::SSM::Parameter",
                    # "Replacement": "False",
                    # "Scope": [
                    #     "Properties"
                    # ],
                    # "Details": [
                    #     {
                    #         "Target": {
                    #             "Attribute": "Properties",
                    #             "Name": "Value",
                    #             "RequiresRecreation": "Never",
                    #             "Path": "/Properties/Value",
                    #             "BeforeValue": "StagingParameterValue",
                    #             "AfterValue": "ProductionParameterValue",
                    #             "AttributeChangeType": "Modify"
                    #         },
                    #         "Evaluation": "Static",
                    #         "ChangeSource": "DirectModification"
                    #     }
                    # ],
                    "BeforeContext": {
                        "Properties": {"Value": "StagingParameterValue", "Type": "String"}
                    },
                    "AfterContext": {
                        "Properties": {"Value": "ProductionParameterValue", "Type": "String"}
                    },
                },
            }
        ]
        self.compare_changes(changes, target)

    def test_condition_update_production_remove_resource(self):
        t1 = {
            "Parameters": {
                "CreateParameter": {
                    "Type": "String",
                    "AllowedValues": ["value-1", "value-2"],
                }
            },
            "Conditions": {
                "ShouldCreateParameter": {"Fn::Equals": [{"Ref": "CreateParameter"}, "value-1"]}
            },
            "Resources": {
                "SSMParameter1": {
                    "Type": "AWS::SSM::Parameter",
                    "Properties": {
                        "Type": "String",
                        "Value": "first",
                    },
                },
                "SSMParameter2": {
                    "Type": "AWS::SSM::Parameter",
                    "Condition": "ShouldCreateParameter",
                    "Properties": {
                        "Type": "String",
                        "Value": "first",
                    },
                },
            },
        }
        t2 = {
            "Parameters": {
                "CreateParameter": {
                    "Type": "String",
                    "AllowedValues": ["value-1", "value-2"],
                }
            },
            "Conditions": {
                "ShouldCreateParameter": {
                    "Fn::Not": [{"Fn::Equals": [{"Ref": "CreateParameter"}, "value-1"]}]
                }
            },
            "Resources": {
                "SSMParameter1": {
                    "Type": "AWS::SSM::Parameter",
                    "Properties": {
                        "Type": "String",
                        "Value": "first",
                    },
                },
                "SSMParameter2": {
                    "Type": "AWS::SSM::Parameter",
                    "Condition": "ShouldCreateParameter",
                    "Properties": {
                        "Type": "String",
                        "Value": "first",
                    },
                },
            },
        }
        changes = self.eval_change_set(
            t1, t2, {"CreateParameter": "value-1"}, {"CreateParameter": "value-1"}
        )
        target = [
            {
                "Type": "Resource",
                "ResourceChange": {
                    # "PolicyAction": "Delete",
                    "Action": "Remove",
                    "LogicalResourceId": "SSMParameter2",
                    # "PhysicalResourceId": "<physical-resource-id:1>",
                    "ResourceType": "AWS::SSM::Parameter",
                    # "Scope": [],
                    # "Details": [],
                    "BeforeContext": {"Properties": {"Value": "first", "Type": "String"}},
                },
            }
        ]
        self.compare_changes(changes, target)

<<<<<<< HEAD
    def test_output_new_resource_and_output(self):
        t1 = {
            "Resources": {
                "UnrelatedParam": {
                    "Type": "AWS::SSM::Parameter",
                    "Properties": {"Name": "unrelated-param", "Type": "String", "Value": "foo"},
                }
            }
        }
        t2 = {
            "Resources": {
                "UnrelatedParam": {
                    "Type": "AWS::SSM::Parameter",
                    "Properties": {"Name": "unrelated-param", "Type": "String", "Value": "foo"},
                },
                "NewParam": {
                    "Type": "AWS::SSM::Parameter",
                    "Properties": {"Name": "param-name", "Type": "String", "Value": "value-1"},
                },
            },
            "Outputs": {"NewParamName": {"Value": {"Ref": "NewParam"}}},
        }
        outputs_unit = self.debug_outputs(t1, t2)
        assert not outputs_unit.before_context
        assert outputs_unit.after_context == [{"Name": "NewParamName", "Value": "NewParam"}]

    def test_output_and_resource_removed(self):
        t1 = {
            "Resources": {
                "FeatureToggle": {
                    "Type": "AWS::SSM::Parameter",
                    "Properties": {
                        "Name": "app-feature-toggle",
                        "Type": "String",
                        "Value": "enabled",
                    },
                },
                "UnrelatedParam": {
                    "Type": "AWS::SSM::Parameter",
                    "Properties": {"Name": "unrelated-param", "Type": "String", "Value": "foo"},
                },
            },
            "Outputs": {"FeatureToggleName": {"Value": {"Ref": "FeatureToggle"}}},
        }
        t2 = {
            "Resources": {
                "UnrelatedParam": {
                    "Type": "AWS::SSM::Parameter",
                    "Properties": {"Name": "unrelated-param", "Type": "String", "Value": "foo"},
                }
            }
        }
        outputs_unit = self.debug_outputs(t1, t2)
        assert outputs_unit.before_context == [
            {"Name": "FeatureToggleName", "Value": "FeatureToggle"}
        ]
        assert outputs_unit.after_context == []

    def test_output_resource_changed(self):
        t1 = {
            "Resources": {
                "LogLevelParam": {
                    "Type": "AWS::SSM::Parameter",
                    "Properties": {"Name": "app-log-level", "Type": "String", "Value": "info"},
                },
                "UnrelatedParam": {
                    "Type": "AWS::SSM::Parameter",
                    "Properties": {"Name": "unrelated-param", "Type": "String", "Value": "foo"},
                },
            },
            "Outputs": {"LogLevelOutput": {"Value": {"Ref": "LogLevelParam"}}},
        }
        t2 = {
            "Resources": {
                "LogLevelParam": {
                    "Type": "AWS::SSM::Parameter",
                    "Properties": {"Name": "app-log-level", "Type": "String", "Value": "debug"},
                },
                "UnrelatedParam": {
                    "Type": "AWS::SSM::Parameter",
                    "Properties": {"Name": "unrelated-param", "Type": "String", "Value": "foo"},
                },
            },
            "Outputs": {"LogLevelOutput": {"Value": {"Ref": "LogLevelParam"}}},
        }
        outputs_unit = self.debug_outputs(t1, t2)
        assert outputs_unit.before_context == [{"Name": "LogLevelOutput", "Value": "LogLevelParam"}]
        assert outputs_unit.after_context == [{"Name": "LogLevelOutput", "Value": "LogLevelParam"}]

    def test_output_update(self):
        t1 = {
            "Resources": {
                "EnvParam": {
                    "Type": "AWS::SSM::Parameter",
                    "Properties": {"Name": "app-env", "Type": "String", "Value": "prod"},
                },
                "UnrelatedParam": {
                    "Type": "AWS::SSM::Parameter",
                    "Properties": {"Name": "unrelated-param", "Type": "String", "Value": "foo"},
                },
            },
            "Outputs": {"EnvParamRef": {"Value": {"Ref": "EnvParam"}}},
        }

        t2 = {
            "Resources": {
                "EnvParam": {
                    "Type": "AWS::SSM::Parameter",
                    "Properties": {"Name": "app-env", "Type": "String", "Value": "prod"},
                },
                "UnrelatedParam": {
                    "Type": "AWS::SSM::Parameter",
                    "Properties": {"Name": "unrelated-param", "Type": "String", "Value": "foo"},
                },
            },
            "Outputs": {"EnvParamRef": {"Value": {"Fn::GetAtt": ["EnvParam", "Name"]}}},
        }
        outputs_unit = self.debug_outputs(t1, t2)
        assert outputs_unit.before_context == [{"Name": "EnvParamRef", "Value": "EnvParam"}]
        assert outputs_unit.after_context == [
            {"Name": "EnvParamRef", "Value": "{{changeSet:KNOWN_AFTER_APPLY}}"}
        ]

    def test_output_renamed(self):
        t1 = {
            "Resources": {
                "SSMParam": {
                    "Type": "AWS::SSM::Parameter",
                    "Properties": {"Name": "some-param", "Type": "String", "Value": "value"},
                },
                "UnrelatedParam": {
                    "Type": "AWS::SSM::Parameter",
                    "Properties": {"Name": "unrelated-param", "Type": "String", "Value": "foo"},
                },
            },
            "Outputs": {"OldSSMOutput": {"Value": {"Ref": "SSMParam"}}},
        }
        t2 = {
            "Resources": {
                "SSMParam": {
                    "Type": "AWS::SSM::Parameter",
                    "Properties": {"Name": "some-param", "Type": "String", "Value": "value"},
                },
                "UnrelatedParam": {
                    "Type": "AWS::SSM::Parameter",
                    "Properties": {"Name": "unrelated-param", "Type": "String", "Value": "foo"},
                },
            },
            "Outputs": {"NewSSMOutput": {"Value": {"Ref": "SSMParam"}}},
        }
        outputs_unit = self.debug_outputs(t1, t2)
        assert outputs_unit.before_context == [{"Name": "OldSSMOutput", "Value": "SSMParam"}]
        assert outputs_unit.after_context == [{"Name": "NewSSMOutput", "Value": "SSMParam"}]

    def test_output_and_resource_renamed(self):
        t1 = {
            "Resources": {
                "DBPasswordParam": {
                    "Type": "AWS::SSM::Parameter",
                    "Properties": {"Name": "db-password", "Type": "String", "Value": "secret"},
                },
                "UnrelatedParam": {
                    "Type": "AWS::SSM::Parameter",
                    "Properties": {"Name": "unrelated-param", "Type": "String", "Value": "foo"},
                },
            },
            "Outputs": {"DBPasswordOutput": {"Value": {"Ref": "DBPasswordParam"}}},
        }
        t2 = {
            "Resources": {
                "DatabaseSecretParam": {
                    "Type": "AWS::SSM::Parameter",
                    "Properties": {"Name": "db-password", "Type": "String", "Value": "secret"},
                },
                "UnrelatedParam": {
                    "Type": "AWS::SSM::Parameter",
                    "Properties": {"Name": "unrelated-param", "Type": "String", "Value": "foo"},
                },
            },
            "Outputs": {"DatabaseSecretOutput": {"Value": {"Ref": "DatabaseSecretParam"}}},
        }
        outputs_unit = self.debug_outputs(t1, t2)
        assert outputs_unit.before_context == [
            {"Name": "DBPasswordOutput", "Value": "DBPasswordParam"}
        ]
        assert outputs_unit.after_context == [
            {"Name": "DatabaseSecretOutput", "Value": "DatabaseSecretParam"}
        ]
=======
    def test_mappings_update_string_referencing_resource(self):
        t1 = {
            "Mappings": {"GenericMapping": {"EnvironmentA": {"ParameterValue": "value-1"}}},
            "Resources": {
                "MySSMParameter": {
                    "Type": "AWS::SSM::Parameter",
                    "Properties": {
                        "Type": "String",
                        "Value": {
                            "Fn::FindInMap": ["GenericMapping", "EnvironmentA", "ParameterValue"]
                        },
                    },
                }
            },
        }
        t2 = {
            "Mappings": {"GenericMapping": {"EnvironmentA": {"ParameterValue": "value-2"}}},
            "Resources": {
                "MySSMParameter": {
                    "Type": "AWS::SSM::Parameter",
                    "Properties": {
                        "Type": "String",
                        "Value": {
                            "Fn::FindInMap": ["GenericMapping", "EnvironmentA", "ParameterValue"]
                        },
                    },
                }
            },
        }
        changes = self.eval_change_set(t1, t2)
        target = [
            {
                "Type": "Resource",
                "ResourceChange": {
                    "Action": "Modify",
                    "LogicalResourceId": "MySSMParameter",
                    # "PhysicalResourceId": "<physical-resource-id:1>",
                    "ResourceType": "AWS::SSM::Parameter",
                    # "Replacement": "False",
                    # "Scope": [
                    #   "Properties"
                    # ],
                    # "Details": [
                    #   {
                    #     "Target": {
                    #       "Attribute": "Properties",
                    #       "Name": "Value",
                    #       "RequiresRecreation": "Never",
                    #       "Path": "/Properties/Value",
                    #       "BeforeValue": "value-1",
                    #       "AfterValue": "value-2",
                    #       "AttributeChangeType": "Modify"
                    #     },
                    #     "Evaluation": "Static",
                    #     "ChangeSource": "DirectModification"
                    #   }
                    # ],
                    "BeforeContext": {"Properties": {"Value": "value-1", "Type": "String"}},
                    "AfterContext": {"Properties": {"Value": "value-2", "Type": "String"}},
                },
            }
        ]
        self.compare_changes(changes, target)

    def test_mappings_update_type_referencing_resource(self):
        t1 = {
            "Mappings": {"GenericMapping": {"EnvironmentA": {"ParameterValue": "value-1"}}},
            "Resources": {
                "MySSMParameter": {
                    "Type": "AWS::SSM::Parameter",
                    "Properties": {
                        "Type": "String",
                        "Value": {
                            "Fn::FindInMap": ["GenericMapping", "EnvironmentA", "ParameterValue"]
                        },
                    },
                }
            },
        }
        t2 = {
            "Mappings": {
                "GenericMapping": {"EnvironmentA": {"ParameterValue": ["value-1", "value-2"]}}
            },
            "Resources": {
                "MySSMParameter": {
                    "Type": "AWS::SSM::Parameter",
                    "Properties": {
                        "Type": "String",
                        "Value": {
                            "Fn::FindInMap": ["GenericMapping", "EnvironmentA", "ParameterValue"]
                        },
                    },
                }
            },
        }
        changes = self.eval_change_set(t1, t2)
        target = [
            {
                "Type": "Resource",
                "ResourceChange": {
                    "Action": "Modify",
                    "LogicalResourceId": "MySSMParameter",
                    # "PhysicalResourceId": "<physical-resource-id:1>",
                    "ResourceType": "AWS::SSM::Parameter",
                    # "Replacement": "False",
                    # "Scope": [
                    #     "Properties"
                    # ],
                    # "Details": [
                    #     {
                    #         "Target": {
                    #             "Attribute": "Properties",
                    #             "Name": "Value",
                    #             "RequiresRecreation": "Never",
                    #             "Path": "/Properties/Value",
                    #             "BeforeValue": "value-1",
                    #             "AfterValue": "[value-1, value-2]",
                    #             "AttributeChangeType": "Modify"
                    #         },
                    #         "Evaluation": "Static",
                    #         "ChangeSource": "DirectModification"
                    #     }
                    # ],
                    "BeforeContext": {"Properties": {"Value": "value-1", "Type": "String"}},
                    "AfterContext": {
                        "Properties": {"Value": ["value-1", "value-2"], "Type": "String"}
                    },
                },
            }
        ]
        self.compare_changes(changes, target)

    @pytest.mark.skip(reason="Add support for nested intrinsic functions")
    def test_mappings_update_referencing_resource_through_parameter(self):
        t1 = {
            "Parameters": {
                "Environment": {
                    "Type": "String",
                    "AllowedValues": [
                        "EnvironmentA",
                    ],
                }
            },
            "Mappings": {
                "GenericMapping": {
                    "EnvironmentA": {"ParameterValue": "value-1"},
                    "EnvironmentB": {"ParameterValue": "value-2"},
                }
            },
            "Resources": {
                "MySSMParameter": {
                    "Type": "AWS::SSM::Parameter",
                    "Properties": {
                        "Type": "String",
                        "Value": {
                            "Fn::FindInMap": [
                                "GenericMapping",
                                {"Ref": "Environment"},
                                "ParameterValue",
                            ]
                        },
                    },
                }
            },
        }
        t2 = {
            "Parameters": {
                "Environment": {
                    "Type": "String",
                    "AllowedValues": ["EnvironmentA", "EnvironmentB"],
                    "Default": "EnvironmentA",
                }
            },
            "Mappings": {
                "GenericMapping": {
                    "EnvironmentA": {"ParameterValue": "value-1-2"},
                    "EnvironmentB": {"ParameterValue": "value-2"},
                }
            },
            "Resources": {
                "MySSMParameter": {
                    "Type": "AWS::SSM::Parameter",
                    "Properties": {
                        "Type": "String",
                        "Value": {
                            "Fn::FindInMap": [
                                "GenericMapping",
                                {"Ref": "Environment"},
                                "ParameterValue",
                            ]
                        },
                    },
                }
            },
        }
        changes = self.eval_change_set(
            t1, t2, {"Environment": "EnvironmentA"}, {"Environment": "EnvironmentA"}
        )
        target = [
            {
                "Type": "Resource",
                "ResourceChange": {
                    "Action": "Modify",
                    "LogicalResourceId": "MySSMParameter",
                    # "PhysicalResourceId": "<physical-resource-id:1>",
                    "ResourceType": "AWS::SSM::Parameter",
                    # "Replacement": "False",
                    # "Scope": [
                    #     "Properties"
                    # ],
                    # "Details": [
                    #     {
                    #         "Target": {
                    #             "Attribute": "Properties",
                    #             "Name": "Value",
                    #             "RequiresRecreation": "Never",
                    #             "Path": "/Properties/Value",
                    #             "BeforeValue": "value-1",
                    #             "AfterValue": "value-1-2",
                    #             "AttributeChangeType": "Modify"
                    #         },
                    #         "Evaluation": "Static",
                    #         "ChangeSource": "DirectModification"
                    #     }
                    # ],
                    "BeforeContext": {"Properties": {"Value": "value-1", "Type": "String"}},
                    "AfterContext": {"Properties": {"Value": "value-1-2", "Type": "String"}},
                },
            }
        ]
        self.compare_changes(changes, target)
>>>>>>> dbca36fe
<|MERGE_RESOLUTION|>--- conflicted
+++ resolved
@@ -1246,7 +1246,6 @@
         ]
         self.compare_changes(changes, target)
 
-<<<<<<< HEAD
     def test_output_new_resource_and_output(self):
         t1 = {
             "Resources": {
@@ -1435,7 +1434,7 @@
         assert outputs_unit.after_context == [
             {"Name": "DatabaseSecretOutput", "Value": "DatabaseSecretParam"}
         ]
-=======
+
     def test_mappings_update_string_referencing_resource(self):
         t1 = {
             "Mappings": {"GenericMapping": {"EnvironmentA": {"ParameterValue": "value-1"}}},
@@ -1666,5 +1665,4 @@
                 },
             }
         ]
-        self.compare_changes(changes, target)
->>>>>>> dbca36fe
+        self.compare_changes(changes, target)